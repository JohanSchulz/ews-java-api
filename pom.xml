--- conflicted
+++ resolved
@@ -37,7 +37,6 @@
         <javadoc.doclint.param/>
     </properties>
 
-<<<<<<< HEAD
     <profiles>
         <profile>
             <!-- handle broken builds on jdk1.8 due to doclint function -->
@@ -50,7 +49,7 @@
             </properties>
         </profile>
     </profiles>
-=======
+
     <licenses>
         <license>
             <name>MIT License</name>
@@ -85,7 +84,6 @@
             <url>https://oss.sonatype.org/service/local/staging/deploy/maven2</url>
         </repository>
     </distributionManagement>
->>>>>>> 43599c9f
 
     <dependencies>
         <dependency>
@@ -154,6 +152,10 @@
                 <groupId>org.apache.maven.plugins</groupId>
                 <artifactId>maven-javadoc-plugin</artifactId>
                 <version>2.10.1</version>
+                <configuration>
+                    <linksource>true</linksource>
+                    <additionalparam>${javadoc.doclint.param}</additionalparam>
+                </configuration>
                 <executions>
                     <execution>
                         <id>attach-javadocs</id>
