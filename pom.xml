<?xml version="1.0" encoding="UTF-8"?>
<project xmlns="http://maven.apache.org/POM/4.0.0"
         xmlns:xsi="http://www.w3.org/2001/XMLSchema-instance"
         xsi:schemaLocation="http://maven.apache.org/POM/4.0.0 http://maven.apache.org/xsd/maven-4.0.0.xsd">
    <modelVersion>4.0.0</modelVersion>

    <groupId>com.microsoft.office</groupId>
    <artifactId>ews-java-api</artifactId>
    <version>1.3-SNAPSHOT</version>
    <packaging>bundle</packaging>

    <name>Exchange Web Services Java API</name>
    <description>Exchange Web Services (EWS) Java API</description>

    <!-- Required by the site command for certain relative URL configuration. -->
    <url>http://www.microsoft.com/</url>

    <!-- Used by the javadoc plugin to generate the comments at the bottom. -->
    <inceptionYear>2012</inceptionYear>

    <!-- Used to define a minimum Maven version. Used in conjunction with plugin
        management to lock in a more current version of the various plugins. -->
    <prerequisites>
        <maven>3.1.0</maven>
    </prerequisites>

    <organization>
        <name>Microsoft</name>
        <url>http://www.microsoft.com/</url>
    </organization>

    <properties>
        <!-- Eliminates the file encoding warning. Of course, all of your files
            should probably be UTF-8 nowadays. -->
        <project.build.sourceEncoding>UTF-8</project.build.sourceEncoding>
        <javaLanguage.version>1.6</javaLanguage.version>
    </properties>

    <dependencies>
        <dependency>
            <groupId>org.apache.httpcomponents</groupId>
            <artifactId>httpclient</artifactId>
            <version>4.3.5</version>
        </dependency>
        
        <dependency>
            <groupId>org.apache.httpcomponents</groupId>
            <artifactId>httpcore</artifactId>
            <version>4.3.3</version>
        </dependency>

        <dependency>
            <groupId>commons-logging</groupId>
            <artifactId>commons-logging</artifactId>
            <version>1.2</version>
        </dependency>

        <dependency>
<<<<<<< HEAD
=======
            <groupId>joda-time</groupId>
            <artifactId>joda-time</artifactId>
            <version>2.7</version>
        </dependency>

        <dependency>
            <groupId>jcifs</groupId>
            <artifactId>jcifs</artifactId>
            <version>1.3.17</version>
            <exclusions>
                <exclusion>
                    <groupId>javax.servlet</groupId>
                    <artifactId>servlet-api</artifactId>
                </exclusion>
            </exclusions>
        </dependency>

        <dependency>
>>>>>>> 78249df3
            <groupId>junit</groupId>
            <artifactId>junit</artifactId>
            <version>4.11</version>
            <scope>test</scope>
        </dependency>

        <dependency>
            <groupId>org.hamcrest</groupId>
            <artifactId>hamcrest-all</artifactId>
            <version>1.3</version>
            <scope>test</scope>
        </dependency>
    </dependencies>

    <build>
        <plugins>
            <plugin>
                <groupId>org.apache.maven.plugins</groupId>
                <artifactId>maven-compiler-plugin</artifactId>
                <configuration>
                    <encoding>${project.build.sourceEncoding}</encoding>
                    <source>${javaLanguage.version}</source>
                    <target>${javaLanguage.version}</target>
                </configuration>
            </plugin>
            <plugin>
                <groupId>org.apache.felix</groupId>
                <artifactId>maven-bundle-plugin</artifactId>
                <version>2.4.0</version>
                <extensions>true</extensions>
            </plugin>
        </plugins>
        <!-- Used to bump all of the various core plugins up to Maven current.
            Use this in conjunction with the versions-maven-plugin to keep your Maven
            plugins up to date. -->
        <pluginManagement>
            <plugins>
                <plugin>
                    <groupId>org.apache.maven.plugins</groupId>
                    <artifactId>maven-site-plugin</artifactId>
                    <version>3.3</version>
                </plugin>
            </plugins>
        </pluginManagement>
    </build>

    <reporting>
        <plugins>
            <!-- Basic report generation. -->
            <plugin>
                <groupId>org.apache.maven.plugins</groupId>
                <artifactId>maven-project-info-reports-plugin</artifactId>
                <version>2.7</version>
            </plugin>

            <!-- Dependency version reporting. Relies on standard version numbering
                - you should use standard version numbering too!
                http://mojo.codehaus.org/versions-maven-plugin/version-rules.html -->
            <plugin>
                <groupId>org.codehaus.mojo</groupId>
                <artifactId>versions-maven-plugin</artifactId>
                <version>2.1</version>
                <reportSets>
                    <reportSet>
                        <reports>
                            <report>dependency-updates-report</report>
                            <report>plugin-updates-report</report>
                            <report>property-updates-report</report>
                        </reports>
                    </reportSet>
                </reportSets>
            </plugin>

            <!-- Generates the Javadoc for the report. -->
            <plugin>
                <groupId>org.apache.maven.plugins</groupId>
                <artifactId>maven-javadoc-plugin</artifactId>
                <version>2.9.1</version>
                <configuration>
                    <linksource>true</linksource>
                </configuration>
            </plugin>

            <!-- Generates a nice HTML linked source cross-reference. -->
            <plugin>
                <groupId>org.apache.maven.plugins</groupId>
                <artifactId>maven-jxr-plugin</artifactId>
                <version>2.3</version>
            </plugin>

            <plugin>
                <groupId>org.apache.maven.plugins</groupId>
                <artifactId>maven-surefire-report-plugin</artifactId>
                <version>2.17</version>
                <reportSets>
                    <reportSet>
                        <reports>
                            <report>report-only</report>
                        </reports>
                    </reportSet>
                </reportSets>
            </plugin>
        </plugins>
    </reporting>
</project><|MERGE_RESOLUTION|>--- conflicted
+++ resolved
@@ -56,27 +56,12 @@
         </dependency>
 
         <dependency>
-<<<<<<< HEAD
-=======
             <groupId>joda-time</groupId>
             <artifactId>joda-time</artifactId>
             <version>2.7</version>
         </dependency>
 
         <dependency>
-            <groupId>jcifs</groupId>
-            <artifactId>jcifs</artifactId>
-            <version>1.3.17</version>
-            <exclusions>
-                <exclusion>
-                    <groupId>javax.servlet</groupId>
-                    <artifactId>servlet-api</artifactId>
-                </exclusion>
-            </exclusions>
-        </dependency>
-
-        <dependency>
->>>>>>> 78249df3
             <groupId>junit</groupId>
             <artifactId>junit</artifactId>
             <version>4.11</version>
